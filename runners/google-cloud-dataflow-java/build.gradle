--- conflicted
+++ resolved
@@ -54,13 +54,8 @@
   filter org.apache.tools.ant.filters.ReplaceTokens, tokens: [
     'dataflow.legacy_environment_major_version' : '8',
     'dataflow.fnapi_environment_major_version' : '8',
-<<<<<<< HEAD
     'dataflow.legacy_container_version' : 'beam-2.36.0',
     'dataflow.fnapi_container_version' : 'beam-2.36.0',
-=======
-    'dataflow.legacy_container_version' : 'beam-master-20211213',
-    'dataflow.fnapi_container_version' : 'beam-master-20210119',
->>>>>>> e3c24f0e
     'dataflow.container_base_repository' : 'gcr.io/cloud-dataflow/v1beta3',
   ]
 }
