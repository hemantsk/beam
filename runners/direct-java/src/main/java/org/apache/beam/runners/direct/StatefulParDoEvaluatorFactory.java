--- conflicted
+++ resolved
@@ -44,14 +44,12 @@
 import org.apache.beam.sdk.options.PipelineOptions;
 import org.apache.beam.sdk.runners.AppliedPTransform;
 import org.apache.beam.sdk.state.StateSpec;
-import org.apache.beam.sdk.state.WatermarkHoldState;
 import org.apache.beam.sdk.transforms.DoFn;
 import org.apache.beam.sdk.transforms.ParDo;
 import org.apache.beam.sdk.transforms.reflect.DoFnSignature;
 import org.apache.beam.sdk.transforms.reflect.DoFnSignature.StateDeclaration;
 import org.apache.beam.sdk.transforms.reflect.DoFnSignatures;
 import org.apache.beam.sdk.transforms.windowing.BoundedWindow;
-import org.apache.beam.sdk.transforms.windowing.TimestampCombiner;
 import org.apache.beam.sdk.util.WindowedValue;
 import org.apache.beam.sdk.values.KV;
 import org.apache.beam.sdk.values.PCollection;
@@ -72,8 +70,6 @@
       cleanupRegistry;
 
   private final ParDoEvaluatorFactory<KV<K, InputT>, OutputT> delegateFactory;
-
-  private final EvaluationContext evaluationContext;
 
   StatefulParDoEvaluatorFactory(EvaluationContext evaluationContext, PipelineOptions options) {
     this.delegateFactory =
@@ -96,7 +92,6 @@
         CacheBuilder.newBuilder()
             .weakValues()
             .build(new CleanupSchedulingLoader(evaluationContext));
-    this.evaluationContext = evaluationContext;
   }
 
   @Override
@@ -151,15 +146,7 @@
             application.getTransform().getSchemaInformation(),
             application.getTransform().getSideInputMapping());
 
-    DirectStepContext stepContext =
-        evaluationContext
-            .getExecutionContext(application, inputBundle.getKey())
-            .getStepContext(evaluationContext.getStepName(application));
-
-    stepContext.stateInternals().commit();
-    System.out.println("walla " + stepContext.stateInternals().getEarliestWatermarkHold());
-
-    return new StatefulParDoEvaluator<>(delegateEvaluator, stepContext, evaluationContext);
+    return new StatefulParDoEvaluator<>(delegateEvaluator);
   }
 
   private class CleanupSchedulingLoader
@@ -254,21 +241,10 @@
     private final List<TimerData> pushedBackTimers = new ArrayList<>();
     private final DirectTimerInternals timerInternals;
 
-    DirectStepContext stepContext;
-
-    // EvaluationContext e;
-
     public StatefulParDoEvaluator(
-        DoFnLifecycleManagerRemovingTransformEvaluator<KV<K, InputT>> delegateEvaluator,
-        DirectStepContext stepContext,
-        EvaluationContext e) {
+        DoFnLifecycleManagerRemovingTransformEvaluator<KV<K, InputT>> delegateEvaluator) {
       this.delegateEvaluator = delegateEvaluator;
-<<<<<<< HEAD
-      this.stepContext = stepContext;
-      // this.e = e;
-=======
       this.timerInternals = delegateEvaluator.getParDoEvaluator().getStepContext().timerInternals();
->>>>>>> 2ef2736d
     }
 
     @Override
@@ -293,32 +269,9 @@
         WindowNamespace<?> windowNamespace = (WindowNamespace) timer.getNamespace();
         BoundedWindow timerWindow = windowNamespace.getWindow();
         delegateEvaluator.onTimer(timer, timerWindow);
-<<<<<<< HEAD
-
-        System.out.println("Process Element");
-        System.out.println("s:" + stepContext.stateInternals().getEarliestWatermarkHold());
-
-        if (stepContext
-            .stateInternals()
-            .getEarliestWatermarkHold()
-            .equals(BoundedWindow.TIMESTAMP_MAX_VALUE)) {
-          System.out.println("here");
-        }
-
-        StateTag<WatermarkHoldState> timerTag =
-            StateTags.makeSystemTagInternal(
-                StateTags.watermarkStateInternal(
-                    "timer-" + timer.getTimerId(), TimestampCombiner.EARLIEST));
-        stepContext.stateInternals().state(timer.getNamespace(), timerTag).clear();
-        stepContext.stateInternals().commit();
-
-        System.out.println("e:" + stepContext.stateInternals().getEarliestWatermarkHold());
-        System.out.println(stepContext);
-=======
         if (timerInternals.containsUpdateForTimeBefore(currentInputWatermark)) {
           break;
         }
->>>>>>> 2ef2736d
       }
       pushedBackTimers.addAll(toBeFiredTimers);
     }
@@ -326,28 +279,9 @@
     @Override
     public TransformResult<KeyedWorkItem<K, KV<K, InputT>>> finishBundle() throws Exception {
       TransformResult<KV<K, InputT>> delegateResult = delegateEvaluator.finishBundle();
-<<<<<<< HEAD
-
-      for (TimerData timerData : delegateResult.getTimerUpdate().getSetTimers()) {
-        System.out.println(timerData);
-        StateTag<WatermarkHoldState> timerTag =
-            StateTags.makeSystemTagInternal(
-                StateTags.watermarkStateInternal(
-                    "timer-" + timerData.getTimerId(), TimestampCombiner.EARLIEST));
-
-        stepContext
-            .stateInternals()
-            .state(timerData.getNamespace(), timerTag)
-            .add(timerData.getOutputTimestamp());
-      }
-
-      // CopyOnAccessInMemoryStateInternals state = stepContext.commitState();
-
-=======
       TimerUpdate timerUpdate =
           delegateResult.getTimerUpdate().withPushedBackTimers(pushedBackTimers);
       pushedBackTimers.clear();
->>>>>>> 2ef2736d
       StepTransformResult.Builder<KeyedWorkItem<K, KV<K, InputT>>> regroupedResult =
           StepTransformResult.<KeyedWorkItem<K, KV<K, InputT>>>withHold(
                   delegateResult.getTransform(), delegateResult.getWatermarkHold())
